# EUDI Verifier Endpoint

**Important!** Before you proceed, please read
the [EUDI Wallet Reference Implementation project description](https://github.com/eu-digital-identity-wallet/.github/blob/main/profile/reference-implementation.md)

[![License](https://img.shields.io/badge/License-Apache%202.0-blue.svg)](https://www.apache.org/licenses/LICENSE-2.0)

## Table of contents

* [Overview](#overview)
* [Disclaimer](#disclaimer)
* [Presentation Flows](#presentation-flows)
* [How to build and run](#how-to-build-and-run)
* [Run all verifier components together](#run-all-verifier-components-together)
* [Endpoints](#endpoints)
* [Configuration](#configuration)
* [How to contribute](#how-to-contribute)
* [License](#license)

 
## Overview

This is a Web application (Backend Restful service) that acts as a Verifier/RP trusted end-point. 
This backend service is accompanied by a Web UI application implemented [here](https://github.com/eu-digital-identity-wallet/eudi-web-verifier). 

See section [Run all verifier components together](#run-all-verifier-components-together) on how to boot both applications together.

Application exposes two APIs
* [Verifier API](src/main/kotlin/eu/europa/ec/eudi/verifier/endpoint/adapter/input/web/VerifierApi.kt)
* [Wallet API](src/main/kotlin/eu/europa/ec/eudi/verifier/endpoint/adapter/input/web/WalletApi.kt)

The Verifier API, supports two operations:
* [Initialize Transaction](src/main/kotlin/eu/europa/ec/eudi/verifier/endpoint/port/input/InitTransaction.kt), where Verifier may define whether it wants to request a SIOP or OpenID4VP or combined request
* [Get Wallet response](src/main/kotlin/eu/europa/ec/eudi/verifier/endpoint/port/input/GetWalletResponse.kt), where Verifier receives depending on the request an `id_token`, `vp_token`, or an error  

An Open API v3 specification of these operations is available [here](src/main/resources/public/openapi.json).

The Wallet API, provides the following main operations
* [Get Request Object](src/main/kotlin/eu/europa/ec/eudi/verifier/endpoint/port/input/GetRequestObject.kt) according JWT Secured Authorization Request
* [Get Presentation Definition](src/main/kotlin/eu/europa/ec/eudi/verifier/endpoint/port/input/GetPresentationDefinition.kt) according to OpenId4VP in case of using `presentation_definition_uri`
* [Direct Post](src/main/kotlin/eu/europa/ec/eudi/verifier/endpoint/port/input/PostWalletResponse.kt) according to OpenID4VP `direct_post`

Please note that 
* Both APIs need to be exposed over HTTPS.  
* Verifier API needs to be protected to allow only authorized access. 

Both of those concerns have not been tackled by the current version of the application, 
since in its current version is merely a development tool, rather a production application.

## Disclaimer

The released software is a initial development release version: 
-  The initial development release is an early endeavor reflecting the efforts of a short timeboxed period, and by no means can be considered as the final product.  
-  The initial development release may be changed substantially over time, might introduce new features but also may change or remove existing ones, potentially breaking compatibility with your existing code.
-  The initial development release is limited in functional scope.
-  The initial development release may contain errors or design flaws and other problems that could cause system or other failures and data loss.
-  The initial development release has reduced security, privacy, availability, and reliability standards relative to future releases. This could make the software slower, less reliable, or more vulnerable to attacks than mature software.
-  The initial development release is not yet comprehensively documented. 
-  Users of the software must perform sufficient engineering and additional testing in order to properly evaluate their application and determine whether any of the open-sourced components is suitable for use in that application.
-  We strongly recommend to not put this version of the software into production use.
-  Only the latest version of the software will be supported

## How to build and run

To start the service locally you can execute 
```bash
./gradlew bootRun
```
To build a local docker image of the service execute
```bash
./gradlew bootBuildImage
```

## Run all verifier components together

To start both verifier UI and verifier backend services together a docker compose file has been implemented that can be found [here](docker/docker-compose.yaml)
Running the command below will start the following service:
- verifier: The Verifier/RP trusted end-point 
- verifier-ui: The Verifier's UI application
- haproxy: A reverse proxy for SSL termination 
  - To change the ssl certificate update [haproxy.pem](docker/haproxy.pem)  
  - To reconfigure haproxy update file [haproxy.conf](docker/haproxy.conf)  

To start the docker compose environment
```bash
# From project root directory 
cd docker
docker-compose up -d
```
To stop the docker compose environment
```bash
# From project root directory 
cd docker
docker-compose down
```

The 'verifier' service can be configured by setting its configuration properties described [here](#configuration) by setting them as environment 
variables of the service in [docker-compose.yaml](docker/docker-compose.yaml)  

**Example:**
```yaml
  verifier:
    image: ghcr.io/eu-digital-identity-wallet/eudi-srv-web-verifier-endpoint-23220-4-kt:latest
    container_name: verifier-backend
    ports:
      - "8080:8080"
    environment:
      VERIFIER_PUBLICURL: "https://10.240.174.10"
      VERIFIER_RESPONSE_MODE: "DirectPost"
      VERIFIER_JAR_SIGNING_KEY_KEYSTORE: file:///keystore.jks
```

### Mount external keystore to be used with Authorization Request signing 
When property `VERIFIER_JAR_SIGNING_KEY` is set to `LoadFromKeystore` the service can be configured (as described [here](#when-verifier_jar_signing_key-is-set-to-loadfromkeystore-the-following-environment-variables-must-also-be-configured))
to read from a keystore the certificate used for signing authorization requests. 
To provide an external keystore mount it to the path designated by the value of property `VERIFIER_JAR_SIGNING_KEY_KEYSTORE`.   

**Example:**
```yaml
  verifier:
    image: ghcr.io/eu-digital-identity-wallet/eudi-srv-web-verifier-endpoint-23220-4-kt:latest
    container_name: verifier-backend
    ports:
      - "8080:8080"
    environment:
      VERIFIER_PUBLICURL: "https://10.240.174.10"
      VERIFIER_RESPONSE_MODE: "DirectPost"
      VERIFIER_JAR_SIGNING_KEY_KEYSTORE: file:///certs/keystore.jks
    volumes:
      - <PATH OF KEYSTORE IN HOST MACHINE>/keystore.jks:/certs/keystore.jks
      
```

## Presentation Flows

### Same device

```mermaid
sequenceDiagram    
    participant UA as User Agent
    participant W as Wallet
    participant V as Verifier
    participant VE as Verifier Endpoint
    UA->>V: Trigger presentation 
    
    V->>+VE: Initiate transaction
    VE-->>-V: Authorization request as request_url
    
    V->>UA: Render request as deep link
    UA->>W: Trigger wallet and pass request
    
    W->>+VE: Get authorization request via request_uri 
    VE-->>-W: authorization_request
    
    W->>W: Parse authorization request
    
    W->>+VE: Get presentation definition 
    VE-->>-W: presentation_definition
    
    W->>W: Prepare response     
    
    W->>+VE: Post vp_token response 
    VE->>VE: Validate response and prepare response_code
    VE-->>-W: Return redirect_uri with response_code
    
    W->>UA: Refresh user agent to follow redirect_uri
    UA->>V: Follow redirect_uri passing response_code
    
    V->>+VE: Get wallet response passing response_code 
    VE->>VE: Validate response_code matches wallet response
    VE-->>-V: Return wallet response
    
    V->>UA: Render wallet response 
```

### Cross device

```mermaid
sequenceDiagram    
    participant UA as User Agent
    participant W as Wallet
    participant V as Verifier
    participant VE as Verifier Endpoint
    UA->>V: Trigger presentation 
    
    V->>+VE:  Initiate transaction
    VE-->>-V: Authorization request as request_url
    
    V->>UA: Render request as QR Code

    loop
    V->>+VE: Get wallet response
    VE-->>-V: Return wallet response
    Note over V,VE: Verifier starts polling Verifier Endpoint for Wallet Response
    end

    UA->>W: Scan QR Code, trigger wallet, and pass request
    
    W->>+VE: Get authorization request via request_uri 
    VE-->>-W: authorization_request
    
    W->>W: Parse authorization request
    
    W->>+VE: Get presentation definition 
    VE-->>-W: presentation_definition
    
    W->>W: Prepare response     
    
    W->>+VE: Post vp_token response 
    VE->>VE: Validate response

    loop
    V->>+VE: Get wallet response
    VE-->>-V: Return wallet response
    end
    
    V->>UA: Render wallet response
```
## Endpoints

### Initialize transaction endpoint

- _Method_: POST
- _URL_: http://localhost:8080/ui/presentations
- _Actor_: [Verifier](src/main/kotlin/eu/europa/ec/eudi/verifier/endpoint/adapter/input/web/VerifierApi.kt)

An endpoint to control the content of the authorization request that will be prepared from the verifier backend service. Payload of this request is a json object with the following acceptable attributes:
- `type`: The type of the response to the authorization request. Allowed values are one of: `id_token`, `vp_token` or `vp_token id_token`.
- `id_token_type`: In case type is `id_token` controls the type of id_token that will be requested from wallet. Allowed values are one of `subject_signed_id_token` or `attester_signed_id_token`. 
- `presentation_definition`: A json object that depicting the presentation definition to be included in the OpenId4VP authorization request in case `type` is 'vp_token'. 
- `nonce`: Nonce value to be included in the OpenId4VP authorization request.
- `response_mode`: Controls the `response_mode` attribute of the OpenId4VP authorization request. Allowed values are one of `direct_post` or `direct_post.jwt`.  
- `jar_mode`: Controls the way the generated authorization request will be passed. If 'by_value' the request will be passed inline to the wallet upon request, if `by_reference` a `request_uri` url will be returned.  
- `presentation_definition_mode`: Controls how the presentation definition will be embedded in the request. If 'by_value' it will be embedded inline, if `by_reference` a `presentation_definition_uri` url will be embedded in the request.
- `wallet_response_redirect_uri_template`: If provided will be used to construct the response to wallet, when it posts its response to the authorization request.   

**Usage:**
```bash
curl -X POST -H "Content-type: application/json" -d '{
  "type": "vp_token",  
  "presentation_definition": {
        "id": "32f54163-7166-48f1-93d8-ff217bdb0653",
        "input_descriptors": [
            {
                "constraints": {
                    "fields": [
                        {
                            "intent_to_retain": false,
                            "path": [
                                "$['eu.europa.ec.eudiw.pid.1']['family_name']"
                            ]
                        }
                    ]
                },
                "id": "eu.europa.ec.eudiw.pid.1",
                "format": {
                  "mso_mdoc": {
                    "alg": [
                      "ES256",
                      "ES384",
                      "ES512",
                      "EdDSA"
                    ]
                  }
                }
                "name": "EUDI PID",
                "purpose": "We need to verify your identity"
            }
        ]
    },
  "nonce": "nonce"
}' 'http://localhost:8080/ui/presentations'
```

**Returns:**
```json
{
  "presentation_id": "STMMbidoCQTtyk9id5IcoL8CqdC8rxgks5FF8cqqUrHvw0IL3AaIHGnwxvrvcEyUJ6uUPNdoBQDa7yCqpjtKaw",
  "client_id": "dev.verifier-backend.eudiw.dev",
  "request_uri": "https://localhost:8080/wallet/request.jwt/5N6E7VZsmwXOGLz1Xlfi96MoyZVC3FZxwdAuJ26DnGcan-vYs-VAKErioQ58BWEsKlVw2_X49jpZHyp0Mk9nKw"
}
```

You can also try it out in [Swagger UI](http://localhost:8080/swagger-ui#/verifier%20api/initializeTransaction).

### Get authorization request

- _Method_: GET
- _URL_: http://localhost:8080/wallet/request.jwt/{requestId}
- _Parameters_
<<<<<<< HEAD
  - `transactionId`: The initialized transaction's identifier that is found in `request_uri`.
- _Actor_: [Wallet](src/main/kotlin/eu/europa/ec/eudi/verifier/endpoint/adapter/input/web/WalletApi.kt)

An endpoint to be used by wallet when the OpenId4VP authorization request is passed to wallet by reference as a request_uri. 
The identifier in `request_uri` returned from the call to [Initialize transaction endpoint](#initialize-transaction-endpoint) end-point should be used to identify the authorization request. This identifier is called `transaction_id`, but actually, `request_id` would be a more proper name for this parameter because it corresponds to the requestId field of the [Presentation.Requested class](src/main/kotlin/eu/europa/ec/eudi/verifier/endpoint/domain/Presentation.kt:144) as implemented [here](src/main/kotlin/eu/europa/ec/eudi/verifier/endpoint/port/input/InitTransaction.kt:228). Until we clarify this, let's just keep calling it `transaction_id` in the rest of this document.
=======
  - `requestId`: The identifier of the authorization request
- _Actor_: [Wallet](src/main/kotlin/eu/europa/ec/eudi/verifier/endpoint/adapter/input/web/WalletApi.kt)

An endpoint to be used by wallet when the OpenId4VP authorization request is passed to wallet by reference as a request_uri.
In essence this is the endpoint that responds to the url included as the `request_uri` attribute of the [Initialize transaction endpoint](#initialize-transaction-endpoint)'s response.
>>>>>>> 7e58ee6e

**Usage:**
```bash
curl https://localhost:8080/wallet/request.jwt/5N6E7VZsmwXOGLz1Xlfi96MoyZVC3FZxwdAuJ26DnGcan-vYs-VAKErioQ58BWEsKlVw2_X49jpZHyp0Mk9nKw
```
**Returns:** The authorization request payload as a signed JWT.

### Get presentation definition

- _Method_: GET
- _URL_: http://localhost:8080/wallet/pd/{requestId}
- _Parameters_
<<<<<<< HEAD
    - `transactionId`: The initialized transaction's identifier that is found in `request_uri`
=======
    - `requestId`: The identifier of the authorization request
>>>>>>> 7e58ee6e
- _Actor_: [Wallet](src/main/kotlin/eu/europa/ec/eudi/verifier/endpoint/adapter/input/web/WalletApi.kt)

An endpoint to be used by wallet when the presentation definition of the OpenId4VP authorization request is not embedded inline in the request but by reference as a `presentation_definition_uri`.

**Usage:**
```bash
curl https://localhost:8080/wallet/pd/5N6E7VZsmwXOGLz1Xlfi96MoyZVC3FZxwdAuJ26DnGcan-vYs-VAKErioQ58BWEsKlVw2_X49jpZHyp0Mk9nKw
```

**Returns:** The presentation definition of the authorization request as JSON.

### Send wallet response

- _Method_: POST
- _URL_: http://localhost:8080/wallet/direct_post
- _Actor_: [Wallet](src/main/kotlin/eu/europa/ec/eudi/verifier/endpoint/adapter/input/web/WalletApi.kt)

An endpoint available to wallet to post its response. Based on the `response_mode` of the OpenId4VP authorization request this endpoint can 
accept 2 type of payloads:

_**response_mode = direct_post**_

A form post (application/x-www-form-urlencoded encoding) with the following form parameters:
<<<<<<< HEAD
- `state`: The state claim included in the authorization request JWT. Again, this is represented by the `transaction_id` identifier mentioned above as implemented [here](src/main/kotlin/eu/europa/ec/eudi/verifier/endpoint/port/input/PostWalletResponse.kt:197) and explained [here](src/main/kotlin/eu/europa/ec/eudi/verifier/endpoint/domain/Presentation.kt:37). Note that inline in the pointed code `state` is assigned to a variable called `request_id` of type RequestId.
=======
- `state`: The state claim included in the authorization request JWT. Its value matches the authorization request identifier.  
>>>>>>> 7e58ee6e
- `id_token`: The requested id_token if authorization request 'response_type' attribute contains `id_token`.
- `vp_token`: The requested vp_token if authorization request 'response_type' attribute contains `vp_token`.
- `presentation_submission`: The presentation submission accompanying the vp_token in case 'response_type' attribute of authorization request contains `vp_token`.

_**response_mode = direct_post.jwt**_

A form post (application/x-www-form-urlencoded encoding) with the following form parameters:
<<<<<<< HEAD
- `state`: The state claim included in the authorization request JWT. In terms of data, the state claim corresponds to the `transaction_id`.
=======
- `state`: The state claim included in the authorization request JWT. Its value matches the authorization request identifier.
>>>>>>> 7e58ee6e
- `response`: A string representing an encrypted JWT (JWE) that contains as claims the form parameters mentioned in the case above    

**Usage:**
```bash
STATE=5N6E7VZsmwXOGLz1Xlfi96MoyZVC3FZxwdAuJ26DnGcan-vYs-VAKErioQ58BWEsKlVw2_X49jpZHyp0Mk9nKw
curl -v -X POST 'http://localhost:8080/wallet/direct_post' \
  -H "Content-type: application/x-www-form-urlencoded" \
  -H "Accept: application/json" \
  --data-urlencode "state=$STATE" \
  --data-urlencode 'vp_token={"id": "123456"}' \
  --data-urlencode presentation_submission@- << EOF
{
  "id": "a30e3b91-fb77-4d22-95fa-871689c322e2",
  "definition_id": "32f54163-7166-48f1-93d8-ff217bdb0653",
  "descriptor_map": [
    {
      "id": "employment_input",
      "format": "jwt_vc",
      "path": "$.verifiableCredential[0]"
    }
  ]
}
EOF
```
**Returns:**

* Same device case
```HTTP
HTTP/1.1 200 OK
{
  "redirect_uri" : "https://dev.verifier.eudiw.dev/get-wallet-code?response_code=5272d373-ebab-40ec-b44d-0a9909d0da69"
}
```
* Cross device case
```HTTP
HTTP/1.1 200 OK
```

For this call to return a `redirect_uri`, it entails a `wallet_response_redirect_uri_template` to be provided in the initial call to [Initialize transaction endpoint](#initialize-transaction-endpoint). The format of this template is quite specific in form and can be sneakpeaked in [openapi.json](src/main/resources/public/openapi.json:944) and in [CreateQueryWalletResponseRedirectUri.kt](src/main/kotlin/eu/europa/ec/eudi/verifier/endpoint/port/out/cfg/CreateQueryWalletResponseRedirectUri.kt:32).

### Get wallet response

- Method: GET
- URL: http://localhost:8080/ui/presentations/{presentationId}?response_code={responseCode}
- Parameters
  - `presentationId`: The `presentation_id` identifier returned by the [transaction initialization](#initialize-transaction-endpoint) call.
  - `responseCode`: (OPTIONAL) Response code generated in case of 'same device' case 
- _Actor_: [Verifier](src/main/kotlin/eu/europa/ec/eudi/verifier/endpoint/adapter/input/web/VerifierApi.kt)

```bash
curl http://localhost:8080/ui/presentations/STMMbidoCQTtyk9id5IcoL8CqdC8rxgks5FF8cqqUrHvw0IL3AaIHGnwxvrvcEyUJ6uUPNdoBQDa7yCqpjtKaw?response_code=5272d373-ebab-40ec-b44d-0a9909d0da69
```

**Returns:** The wallet submitted response as JSON.

You can also try it out in [Swagger UI](http://localhost:8080/swagger-ui#/verifier%20api/getWalletResponse).

### Get presentation event log

- Method: GET
- URL: http://localhost:8080/ui/presentations/{presentationId}/events
- Parameters
  - `presentationId`: The `presentation_id` identifier returned by the [transaction initialization](#initialize-transaction-endpoint) call.
- _Actor_: [Verifier](src/main/kotlin/eu/europa/ec/eudi/verifier/endpoint/adapter/input/web/VerifierApi.kt)

```bash
curl http://localhost:8080/ui/presentations/STMMbidoCQTtyk9id5IcoL8CqdC8rxgks5FF8cqqUrHvw0IL3AaIHGnwxvrvcEyUJ6uUPNdoBQDa7yCqpjtKaw/events
```

**Returns:** The log of notable events for the specific presentation.

You can also try it out in [Swagger UI](http://localhost:8080/swagger-ui#/verifier%20api/getPresentationEvents).

## Configuration

The Verifier Endpoint application can be configured using the following *environment* variables:

Variable: `SPRING_WEBFLUX_BASEPATH`  
Description: Context path for the Verifier Endpoint application.  
Default value: `/`

Variable: `SERVER_PORT`  
Description: Port for the HTTP listener of the Verifier Endpoint application  
Default value: `8080`

Variable: `VERIFIER_CLIENTID`  
Description: Client Id of the Verifier Endpoint application  
Default value: `Verifier`

Variable: `VERIFIER_CLIENTIDSCHEME`  
Description: Client Id Scheme used by the Verifier Endpoint application  
Possible values: `pre-registered`, `x509_san_dns`, `x509_san_uri`  
Default value: `pre-registered`

Variable: `VERIFIER_JAR_SIGNING_ALGORITHM`  
Description: Algorithm used to sign Authorization Request   
Possible values: Any `Algorithm Name` of an IANA registered asymmetric signature algorithm (i.e. Usage is `alg`):
https://www.iana.org/assignments/jose/jose.xhtml#web-signature-encryption-algorithms   
Note: The configured signing algorithm must be compatible with the configured signing key  
Default value: `RS256`

Variable: `VERIFIER_JAR_SIGNING_KEY`  
Description: Key to use for Authorization Request signing  
Possible values: `GenerateRandom`, `LoadFromKeystore`  
Setting this value to `GenerateRandom` will result in the generation of a random `RSA` key   
Note: The configured signing key must be compatible with the configured signing algorithm  
Default value: `GenerateRandom`

Variable: `VERIFIER_PUBLICURL`  
Description: Public URL of the Verifier Endpoint application  
Default value: `http://localhost:${SERVER_PORT}`

Variable: `VERIFIER_REQUESTJWT_EMBED`  
Description: How Authorization Requests will be provided    
Possible values: `ByValue`, `ByReference`  
Default value: `ByReference`

Variable: `VERIFIER_JWK_EMBED`  
Description: How the Ephemeral Keys used for Authorization Response Encryption will be provided in Authorization Requests    
Possible values: `ByValue`, `ByReference`  
Default value: `ByReference`

Variable: `VERIFIER_PRESENTATIONDEFINITION_EMBED`  
Description: How Presentation Definitions will be provided in Authorization Requests    
Possible values: `ByValue`, `ByReference`  
Default value: `ByValue`

Variable: `VERIFIER_RESPONSE_MODE`  
Description: How Authorization Responses are expected    
Possible values: `DirectPost`, `DirectPostJwt`  
Default value: `DirectPostJwt`

Variable: `VERIFIER_MAXAGE`  
Description: TTL of an Authorization Request  
Notes: Provide a value using Java Duration syntax  
Example: `PT6400M`  
Default value: `PT6400M`

Variable: `VERIFIER_PRESENTATIONS_CLEANUP_MAXAGE`  
Description: Age of Authorization Requests. Authorization Requests older than this, are deleted.     
Notes: Provide a value using Java Duration syntax  
Example: `P10D`  
Default value: `P10D`

Variable: `VERIFIER_CLIENTMETADATA_AUTHORIZATIONSIGNEDRESPONSEALG`  
Description: Accept only Authorization Responses that are _signed_ using this algorithm  
Possible values: Any `Algorithm Name` of an IANA registered asymmetric signature algorithm (i.e. Usage is `alg`):
https://www.iana.org/assignments/jose/jose.xhtml#web-signature-encryption-algorithms

Variable: `VERIFIER_CLIENTMETADATA_AUTHORIZATIONENCRYPTEDRESPONSEALG`  
Description: Accept only Authorization Responses that are _encrypted_ using this algorithm  
Possible values: Any `Algorithm Name` of an IANA registered asymmetric encryption algorithm (i.e. Usage is `alg`):
https://www.iana.org/assignments/jose/jose.xhtml#web-signature-encryption-algorithms  
Default value: `ECDH-ES`

Variable: `VERIFIER_CLIENTMETADATA_AUTHORIZATIONENCRYPTEDRESPONSEENC`  
Description: Accept only Authorization Responses that are _encrypted_ using this method  
Possible values: Any `Algorithm Name` of an IANA registered asymmetric encryption method (i.e. Usage is `enc`):
https://www.iana.org/assignments/jose/jose.xhtml#web-signature-encryption-algorithms    
Default value: `A128CBC-HS256`

Variable: `CORS_ORIGINS`  
Description: Comma separated list of allowed Origins for cross-origin requests  
Default value: `*`

Variable: `CORS_ORIGINPATTERNS`  
Description: Comma separated list of patterns used for more fine grained matching of allowed Origins for cross-origin requests  
Default value: `*`

Variable: `CORS_METHODS`  
Description: Comma separated list of HTTP methods allowed for cross-origin requests  
Default value: `*`

Variable: `CORS_HEADERS`  
Description: Comma separated list of allowed and exposed HTTP Headers for cross-origin requests  
Default value: `*`

Variable: `CORS_CREDENTIALS`  
Description: Whether credentials (i.e. Cookies or Authorization Header) are allowed for cross-origin requests
Default value: `false`

Variable: `CORS_MAXAGE`  
Description: Time in seconds of how long pre-flight request responses can be cached by clients  
Default value: `3600`

### When `VERIFIER_JAR_SIGNING_KEY` is set to `LoadFromKeystore` the following environment variables must also be configured.

Variable: `VERIFIER_JAR_SIGNING_KEY_KEYSTORE`  
Description: URL of the Keystore from which to load the Key to use for JAR signing  
Examples: `classpath:keystore.jks`, `file:///keystore.jks`

Variable: `VERIFIER_JAR_SIGNING_KEY_KEYSTORE_TYPE`  
Description: Type of the Keystore from which to load the Key to use for JAR signing  
Examples: `jks`, `pkcs12`

Variable: `VERIFIER_JAR_SIGNING_KEY_KEYSTORE_PASSWORD`  
Description: Password of the Keystore from which to load the Key to use for JAR signing

Variable: `VERIFIER_JAR_SIGNING_KEY_ALIAS`  
Description: Alias of the Key to use for JAR signing, in the configured Keystore

Variable: `VERIFIER_JAR_SIGNING_KEY_PASSWORD`  
Description: Password of the Key to use for JAR signing, in the configured Keystore


## How to contribute

We welcome contributions to this project. To ensure that the process is smooth for everyone
involved, follow the guidelines found in [CONTRIBUTING.md](CONTRIBUTING.md).

## License

### License details

Copyright (c) 2023 European Commission

Licensed under the Apache License, Version 2.0 (the "License");
you may not use this file except in compliance with the License.
You may obtain a copy of the License at

    http://www.apache.org/licenses/LICENSE-2.0

Unless required by applicable law or agreed to in writing, software
distributed under the License is distributed on an "AS IS" BASIS,
WITHOUT WARRANTIES OR CONDITIONS OF ANY KIND, either express or implied.
See the License for the specific language governing permissions and
limitations under the License.<|MERGE_RESOLUTION|>--- conflicted
+++ resolved
@@ -288,19 +288,11 @@
 - _Method_: GET
 - _URL_: http://localhost:8080/wallet/request.jwt/{requestId}
 - _Parameters_
-<<<<<<< HEAD
-  - `transactionId`: The initialized transaction's identifier that is found in `request_uri`.
-- _Actor_: [Wallet](src/main/kotlin/eu/europa/ec/eudi/verifier/endpoint/adapter/input/web/WalletApi.kt)
-
-An endpoint to be used by wallet when the OpenId4VP authorization request is passed to wallet by reference as a request_uri. 
-The identifier in `request_uri` returned from the call to [Initialize transaction endpoint](#initialize-transaction-endpoint) end-point should be used to identify the authorization request. This identifier is called `transaction_id`, but actually, `request_id` would be a more proper name for this parameter because it corresponds to the requestId field of the [Presentation.Requested class](src/main/kotlin/eu/europa/ec/eudi/verifier/endpoint/domain/Presentation.kt:144) as implemented [here](src/main/kotlin/eu/europa/ec/eudi/verifier/endpoint/port/input/InitTransaction.kt:228). Until we clarify this, let's just keep calling it `transaction_id` in the rest of this document.
-=======
   - `requestId`: The identifier of the authorization request
 - _Actor_: [Wallet](src/main/kotlin/eu/europa/ec/eudi/verifier/endpoint/adapter/input/web/WalletApi.kt)
 
 An endpoint to be used by wallet when the OpenId4VP authorization request is passed to wallet by reference as a request_uri.
 In essence this is the endpoint that responds to the url included as the `request_uri` attribute of the [Initialize transaction endpoint](#initialize-transaction-endpoint)'s response.
->>>>>>> 7e58ee6e
 
 **Usage:**
 ```bash
@@ -313,11 +305,7 @@
 - _Method_: GET
 - _URL_: http://localhost:8080/wallet/pd/{requestId}
 - _Parameters_
-<<<<<<< HEAD
-    - `transactionId`: The initialized transaction's identifier that is found in `request_uri`
-=======
     - `requestId`: The identifier of the authorization request
->>>>>>> 7e58ee6e
 - _Actor_: [Wallet](src/main/kotlin/eu/europa/ec/eudi/verifier/endpoint/adapter/input/web/WalletApi.kt)
 
 An endpoint to be used by wallet when the presentation definition of the OpenId4VP authorization request is not embedded inline in the request but by reference as a `presentation_definition_uri`.
@@ -341,11 +329,7 @@
 _**response_mode = direct_post**_
 
 A form post (application/x-www-form-urlencoded encoding) with the following form parameters:
-<<<<<<< HEAD
-- `state`: The state claim included in the authorization request JWT. Again, this is represented by the `transaction_id` identifier mentioned above as implemented [here](src/main/kotlin/eu/europa/ec/eudi/verifier/endpoint/port/input/PostWalletResponse.kt:197) and explained [here](src/main/kotlin/eu/europa/ec/eudi/verifier/endpoint/domain/Presentation.kt:37). Note that inline in the pointed code `state` is assigned to a variable called `request_id` of type RequestId.
-=======
 - `state`: The state claim included in the authorization request JWT. Its value matches the authorization request identifier.  
->>>>>>> 7e58ee6e
 - `id_token`: The requested id_token if authorization request 'response_type' attribute contains `id_token`.
 - `vp_token`: The requested vp_token if authorization request 'response_type' attribute contains `vp_token`.
 - `presentation_submission`: The presentation submission accompanying the vp_token in case 'response_type' attribute of authorization request contains `vp_token`.
@@ -353,11 +337,7 @@
 _**response_mode = direct_post.jwt**_
 
 A form post (application/x-www-form-urlencoded encoding) with the following form parameters:
-<<<<<<< HEAD
-- `state`: The state claim included in the authorization request JWT. In terms of data, the state claim corresponds to the `transaction_id`.
-=======
 - `state`: The state claim included in the authorization request JWT. Its value matches the authorization request identifier.
->>>>>>> 7e58ee6e
 - `response`: A string representing an encrypted JWT (JWE) that contains as claims the form parameters mentioned in the case above    
 
 **Usage:**
